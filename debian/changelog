<<<<<<< HEAD
wott-agent (0.1.4.7) stable; urgency=medium

  * Merges in multiple PRs.

 -- Viktor Petersson <v@wott.io>  Fri, 17 May 2019 15:56:46 +0600
=======
wott-agent (0.1.4.8) stable; urgency=medium

  * Check for default password of user pi.

 -- Roman P <pythonpro@gmail.com>  Thu, 16 May 2019 15:04:09 +0000

wott-agent (0.1.4.7) stable; urgency=medium

  * Send ping after bootstrap.

 -- Artem Martynovich <artem.martynovich@gmail.com>  Thu, 16 May 2019 12:05:08 +0000
>>>>>>> adbde3f6

wott-agent (0.1.4.6) stable; urgency=medium

  * Add missing dependency on python-systemd.

 -- Artem Martynovich <artem.martynovich@gmail.com>  Tue, 14 May 2019 22:38:46 +0600

wott-agent (0.1.4.5) stable; urgency=medium

  * Send login attempts.
  * Send selinux status.

 -- Artem Martynovich <artem.martynovich@gmail.com>  Tue, 14 May 2019 18:58:55 +0600

wott-agent (0.1.4.4) stable; urgency=medium

  * Fix failure in pitables rule removal caused by a bug in iptc.easy.
  * Block host:port combo instead of just port.
  * Support blocking UDP (and any other protocol).

 -- Artem Martynovich <artem.martynovich@gmail.com>  Mon, 13 May 2019 10:39:56 +0000

wott-agent (0.1.4.3) stable; urgency=medium

  * Revert python-iptables dependency to the version provided for Stretch.

 -- Artem Martynovich <artem.martynovich@gmail.com>  Wed, 08 May 2019 08:45:35 +0000

wott-agent (0.1.4.2) stable; urgency=medium

  * Send processes, netstat, scan_info as netsted objects.
  * Sign expired certs.

 -- Artem Martynovich <artem.martynovich@gmail.com>  Thu, 02 May 2019 07:33:08 +0000

wott-agent (0.1.4.1) stable; urgency=medium

  * Fixes AppArmor status

 -- Viktor Petersson <v@wott.io>  Mon, 30 Apr 2019 17:27:00 +0000

wott-agent (0.1.4) stable; urgency=medium

  * Removes processes again
  * Adds SELinux and AppArmor status

 -- Viktor Petersson <v@wott.io>  Mon, 30 Apr 2019 17:19:00 +0000

wott-agent (0.1.3) stable; urgency=medium

  * Reverts back limited version of processes

 -- Viktor Petersson <v@wott.io>  Mon, 30 Apr 2019 13:14:49 +0000

wott-agent (0.1.2+ppa13) stable; urgency=medium

  * Fix SSL-CLIENT-* headers in dev mode.

 -- Artem Martynovich <artem.martynovich@gmail.com>  Mon, 29 Apr 2019 18:04:49 +0000

wott-agent (0.1.2+ppa12) stable; urgency=medium

  * Don't send processes as the server is not ready for that yet.

 -- Artem Martynovich <artem.martynovich@gmail.com>  Mon, 29 Apr 2019 15:33:07 +0000

wott-agent (0.1.2+ppa11) stable; urgency=medium

  * Don't send processes environment vars as the server is not ready for that yet.

 -- Artem Martynovich <artem.martynovich@gmail.com>  Mon, 29 Apr 2019 15:12:42 +0000

wott-agent (0.1.2+ppa10) stable; urgency=medium

  * Send running processes info.
  * Send firewall state.
  * Fix firewall detection code.

 -- Artem Martynovich <artem.martynovich@gmail.com>  Mon, 29 Apr 2019 14:24:44 +0000

wott-agent (0.1.2+ppa9) stable; urgency=medium

  * Correct claim device URL;
  * dev mode for working with local API server;
  * Add dependency on python3-psutil.

 -- Artem Martynovich <artem.martynovich@gmail.com>  Wed, 24 Apr 2019 18:36:00 +0000

wott-agent (0.1.2+ppa8) stable; urgency=medium

  * Send netstat info.

 -- Artem Martynovich <artem.martynovich@gmail.com>  Sat, 22 Apr 2019 18:35:43 +0000

wott-agent (0.1.2+ppa7) stable; urgency=medium

  * Fix "ping failed".

 -- Artem Martynovich <artem.martynovich@gmail.com>  Sat, 20 Apr 2019 17:01:59 +0000

wott-agent (0.1.2+ppa6) stable; urgency=medium

  * Adds debug logging

 -- Viktor Petersson <v@wott.io>  Thu, 18 Apr 2019 16:20:16 +0000

wott-agent (0.1.2+ppa5) stable; urgency=medium

  * Meaningful postinst message.
  * Cmdline args.

 -- Artem Martynovich <artem.martynovich@gmail.com>  Thu, 18 Apr 2019 09:49:55 +0000

wott-agent (0.1.2+ppa4) stable; urgency=medium

  * Make systemd timer calendar.
  * Fix postinst script.

 -- Artem Martynovich <artem.martynovich@gmail.com>  Wed, 17 Apr 2019 09:47:59 +0000

wott-agent (0.1.2+ppa3) stable; urgency=medium

  * systemd timer.
  *

 -- Artem Martynovich <artem.martynovich@gmail.com>  Tue, 16 Apr 2019 15:39:52 +0000

wott-agent (0.1.2+ppa2) stable; urgency=medium

  * Artem Martynovich.
    - python3-iptables dependency.

 -- Artem Martynovich <artem.martynovich@gmail.com>  Tue, 16 Apr 2019 12:07:40 +0000

wott-agent (0.1.2+ppa1) stable; urgency=medium

  * Artem Martynovich.
    - Add nmap and iptables deps.

 -- Artem Martynovich <artem.martynovich@gmail.com>  Thu, 11 Apr 2019 18:55:48 +0000

wott-agent (0.1.2) stable; urgency=medium

  * Artem Martynovich
    - Initial DEB release

 -- Artem Martynovich <artem.martynovich@gmail.com>  Thu, 11 Apr 2019 17:53:05 +0000<|MERGE_RESOLUTION|>--- conflicted
+++ resolved
@@ -1,10 +1,9 @@
-<<<<<<< HEAD
-wott-agent (0.1.4.7) stable; urgency=medium
+wott-agent (0.1.4.9) stable; urgency=medium
 
   * Merges in multiple PRs.
 
  -- Viktor Petersson <v@wott.io>  Fri, 17 May 2019 15:56:46 +0600
-=======
+
 wott-agent (0.1.4.8) stable; urgency=medium
 
   * Check for default password of user pi.
@@ -16,7 +15,6 @@
   * Send ping after bootstrap.
 
  -- Artem Martynovich <artem.martynovich@gmail.com>  Thu, 16 May 2019 12:05:08 +0000
->>>>>>> adbde3f6
 
 wott-agent (0.1.4.6) stable; urgency=medium
 
